# -*- coding: utf-8 -*-
"""
Methods to perform latency analysis.

@author: Isaac Feldman, Paul T. Grogan <paul.grogan@asu.edu>
"""

from typing import List, Union
from datetime import datetime, timedelta

import numpy as np
import pandas as pd
import geopandas as gpd
from shapely import geometry as geo
from skyfield.api import wgs84, EarthSatellite

from ..schemas.point import GroundStation
from ..schemas.satellite import Satellite

from .coverage import _get_visible_interval_series


def _get_empty_downlinks_frame() -> gpd.GeoDataFrame:
    """
    Gets an empty data frame for downlink results.

    Returns:
        geopandas.GeoDataFrame: Empty data frame.
    """
    columns = {
        "station": pd.Series([], dtype="str"),
        "geometry": pd.Series([], dtype="object"),
        "satellite": pd.Series([], dtype="str"),
        "start": pd.Series([], dtype="datetime64[ns, utc]"),
        "epoch": pd.Series([], dtype="datetime64[ns, utc]"),
        "end": pd.Series([], dtype="datetime64[ns, utc]"),
    }
    return gpd.GeoDataFrame(columns, crs="EPSG:4326")


def collect_downlinks(
    stations: Union[GroundStation, List[GroundStation]],
    satellite: Satellite,
    start: datetime,
    end: datetime,
) -> gpd.GeoDataFrame:
    """
    Collect satellite downlink opportunities to ground station(s) of interest.

    Args:
        stations (GroundStation or typing.List[GroundStation]): The ground stations.
        satellite (Satellite): The observing satellite.
        start (datetime.datetime): Start of analysis period.
        end (datetime.datetime): End of analysis period.

    Returns:
        geopandas.GeoDataFrame: The data frame of collected downlink results.
    """
    # convert orbit to tle
    orbit = satellite.orbit.to_tle()
    # construct a satellite for propagation
    sat = EarthSatellite(orbit.tle[0], orbit.tle[1], satellite.name)
    # collect the records of ground station overpasses
    records = [
        {
            "station": station.name,
            "geometry": geo.Point(
                station.longitude, station.latitude, station.elevation
            ),
            "satellite": satellite.name,
            "start": period.left,
            "end": period.right,
            "epoch": period.mid,
        }
        for station in (stations if isinstance(stations, list) else [stations])
        for period in _get_visible_interval_series(
            wgs84.latlon(station.latitude, station.longitude, station.elevation),
            sat,
            station.min_elevation_angle,
            start,
            end,
        )
        if (station.min_access_time <= period.right - period.left)
    ]
    # build the dataframe
    if len(records) > 0:
        gdf = (
            gpd.GeoDataFrame(records, crs="EPSG:4326")
            .sort_values("start")
            .reset_index(drop=True)
        )
    else:
        gdf = _get_empty_downlinks_frame()
    return gdf


def _get_empty_latency_frame() -> gpd.GeoDataFrame:
    """
    Gets an empty data frame for downlink results.

    Returns:
        geopandas.GeoDataFrame: Empty data frame.
    """
    columns = {
        "point_id": pd.Series([], dtype="int"),
        "geometry": pd.Series([], dtype="object"),
        "satellite": pd.Series([], dtype="str"),
        "instrument": pd.Series([], dtype="str"),
        "observed": pd.Series([], dtype="datetime64[ns, utc]"),
        "station": pd.Series([], dtype="str"),
        "downlinked": pd.Series([], dtype="datetime64[ns, utc]"),
        "latency": pd.Series([], dtype="timedelta64[ns]"),
    }
    return gpd.GeoDataFrame(columns, crs="EPSG:4326")


def compute_latencies(
    observations: gpd.GeoDataFrame, downlinks: gpd.GeoDataFrame
) -> gpd.GeoDataFrame:
    """
    Collect latencies between an observation and the first downlink opportunity.

    Args:
        observations (geopandas.GeoDataFrame): The data frame of observations to downlink.
        downlinks (geopandas.GeoDataFrame): The data frame of downlink opportunities.

    Returns:
        geopandas.GeoDataFrame: The data frame of collected latency results, sorted by 'point_id'
        and 'satellite' columns in ascending order. It includes
        the following columns:
            - 'point_id' (int64): Identifier for the observation point.
            - 'geometry' (geometry): Geometry representing the observation point.
            - 'satellite' (object): Name or identifier of the satellite.
            - 'instrument' (object): Name or identifier of the instrument.
            - 'sat_alt' (float64): Altitude of the satellite at the time of observation.
            - 'sat_az' (float64): Azimuth of the satellite at the time of observation.
            - 'station' (object): Name or identifier of the ground station for downlink.
            - 'downlinked' (datetime64[ns, UTC]): Timestamp when the observation data was downlinked.
            - 'latency' (timedelta64[ns]): Latency between observation and downlink.
            - 'observed' (datetime64[ns, UTC]): Timestamp when the observation was made.

    """
    if observations.empty or downlinks.empty:
        return _get_empty_latency_frame()

<<<<<<< HEAD
    # sort downlinks
    downlinks_sorted = downlinks.sort_values(by="start")

    # merge observations with downlinks to find matching satellite downlinks
    obs = pd.merge_asof(
        observations.sort_values("end"),
        downlinks_sorted,
        by="satellite",
        left_on="end",
        right_on="start",
        direction="forward",
    )

    # compute latency
    obs["latency"] = obs["epoch_y"] - obs["epoch_x"]

    # rename and select relevant columns
    obs.rename(
        columns={
            "station_y": "station",
            "epoch_y": "downlinked",
            "epoch_x": "observed",
            "geometry_x": "geometry",
            "sat_alt_x": "sat_alt",
            "sat_az_x": "sat_az",
        },
        inplace=True,
    )

    # reorder columns
    obs = obs[
        [
            "point_id",
            "geometry",
            "satellite",
            "instrument",
            "sat_alt",
            "sat_az",
            "station",
            "downlinked",
            "latency",
            "observed",
        ]
    ].copy()

    # handle rows without matching downlinks (if any)
    no_downlink_rows = obs["downlinked"].isna()
    if no_downlink_rows.any():
        obs.loc[no_downlink_rows, ["station", "downlinked", "latency"]] = [
            None,
            pd.NaT,
            pd.NaT,
        ]

    # ensure result_df is a GeoDataFrame with geometry set
    obs = gpd.GeoDataFrame(obs, geometry="geometry")

    # set CRS if observations is a GeoDataFrame and has a defined CRS
    if isinstance(observations, gpd.GeoDataFrame) and observations.crs:
        obs.crs = observations.crs

    # extract the int from the 'satellite' column for sorting
    obs["satellite"] = obs["satellite"].str.extract(r"#(\d+)").astype(int)

    # sort by 'point_id' first, then by the extracted int
    obs.sort_values(by=["point_id", "satellite"], inplace=True)

    instrument_name = observations["instrument"][0]

    obs["satellite"] = obs["satellite"].apply(lambda x: f"{instrument_name} #{x}")

    obs.reset_index(drop=True, inplace=True)
=======
    def _align_downlinks(row, downlinks):
        # filter downlinks after observation occurs
        dls = downlinks[
            (downlinks.satellite == row.satellite) & (downlinks.start > row.end)
        ].sort_values(by="start")
        # append latency-specific columns
        if not dls.empty:
            row.station = dls.iloc[0].station
            row.downlinked = dls.iloc[0].epoch
            row.latency = dls.iloc[0].epoch - row.epoch
        return row

    # copy and append latency-specific columns
    obs = observations.copy()
    obs["station"] = None
    obs["downlinked"] = None
    obs["latency"] = None
    # write the latency-specific columns
    try:
        from pandarallel import pandarallel

        pandarallel.initialize(verbose=0)
        obs = obs.parallel_apply(_align_downlinks, args=(downlinks,), axis=1)
    except ImportError:
        obs = obs.apply(_align_downlinks, args=(downlinks,), axis=1)
    # add observed column
    obs["observed"] = obs["epoch"]
    # drop start, epoch, and end columns
    obs = obs.drop(["start", "epoch", "end"], axis=1)
>>>>>>> 736143d3
    return obs


def _get_empty_reduce_frame() -> gpd.GeoDataFrame:
    """
    Gets an empty data frame for reduced latency results.

    Returns:
        geopandas.GeoDataFrame: Empty data frame.
    """
    columns = {
        "point_id": pd.Series([], dtype="int"),
        "geometry": pd.Series([], dtype="object"),
        "latency": pd.Series([], dtype="timedelta64[ns]"),
        "samples": pd.Series([], dtype="int"),
    }
    return gpd.GeoDataFrame(columns, crs="EPSG:4326")


def reduce_latencies(latency_observations: gpd.GeoDataFrame) -> gpd.GeoDataFrame:
    """
    Reduce observation latencies. Computes descriptive statistics for each
    pair of observation and first downlink opportunities.

    Args:
        latency_observations (geopandas.GeoDataFrame): The latency observations.

    Returns:
        geopandas.GeoDataFrame: The data frame with reduced latencies.
    """
    if latency_observations.notna().empty:
        return _get_empty_reduce_frame()
    # operate on a copy of the dataframe
    gdf = latency_observations.copy()
    # convert latency to a numeric value before aggregation
    gdf["latency"] = gdf["latency"] / timedelta(seconds=1)
    # assign each record to one observation
    gdf["samples"] = 1
    # perform the aggregation operation
    gdf = gdf.dissolve(
        "point_id",
        aggfunc={
            "latency": "mean",
            "samples": "sum",
        },
    ).reset_index()
    # convert latency from numeric values after aggregation
    gdf["latency"] = gdf["latency"].apply(
        lambda t: pd.NaT if pd.isna(t) else timedelta(seconds=t)
    )
    return gdf


def grid_latencies(
    reduced_latencies: gpd.GeoDataFrame, cells: gpd.GeoDataFrame
) -> gpd.GeoDataFrame:
    """
    Grid reduced latencies to cells.

    Args:
        reduced_latencies (geopandas.GeoDataFrame): The reduced latencies.
        cells (geopandas.GeoDataFrame): The cell specification.

    Returns:
        geopandas.GeoDataFrame: The data frame with gridded latencies.
    """
    if reduced_latencies.empty:
        gdf = cells.copy()
        gdf["samples"] = 0
        gdf["latency"] = None
        return gdf
    # operate on a copy of the data frame
    gdf = reduced_latencies.copy()
    # convert latency to numeric values before aggregation
    gdf["latency"] = gdf["latency"] / timedelta(seconds=1)
    gdf = (
        cells.sjoin(gdf, how="inner", predicate="contains")
        .dissolve(
            by="cell_id",
            aggfunc={
                "samples": "sum",
                "latency": lambda r: np.average(r, weights=gdf.loc[r.index, "samples"]),
            },
        )
        .reset_index()
    )
    # convert latency from numeric values after aggregation
    gdf["latency"] = gdf["latency"].apply(
        lambda t: pd.NaT if pd.isna(t) else timedelta(seconds=t)
    )
    return gdf<|MERGE_RESOLUTION|>--- conflicted
+++ resolved
@@ -143,7 +143,6 @@
     if observations.empty or downlinks.empty:
         return _get_empty_latency_frame()
 
-<<<<<<< HEAD
     # sort downlinks
     downlinks_sorted = downlinks.sort_values(by="start")
 
@@ -216,37 +215,6 @@
     obs["satellite"] = obs["satellite"].apply(lambda x: f"{instrument_name} #{x}")
 
     obs.reset_index(drop=True, inplace=True)
-=======
-    def _align_downlinks(row, downlinks):
-        # filter downlinks after observation occurs
-        dls = downlinks[
-            (downlinks.satellite == row.satellite) & (downlinks.start > row.end)
-        ].sort_values(by="start")
-        # append latency-specific columns
-        if not dls.empty:
-            row.station = dls.iloc[0].station
-            row.downlinked = dls.iloc[0].epoch
-            row.latency = dls.iloc[0].epoch - row.epoch
-        return row
-
-    # copy and append latency-specific columns
-    obs = observations.copy()
-    obs["station"] = None
-    obs["downlinked"] = None
-    obs["latency"] = None
-    # write the latency-specific columns
-    try:
-        from pandarallel import pandarallel
-
-        pandarallel.initialize(verbose=0)
-        obs = obs.parallel_apply(_align_downlinks, args=(downlinks,), axis=1)
-    except ImportError:
-        obs = obs.apply(_align_downlinks, args=(downlinks,), axis=1)
-    # add observed column
-    obs["observed"] = obs["epoch"]
-    # drop start, epoch, and end columns
-    obs = obs.drop(["start", "epoch", "end"], axis=1)
->>>>>>> 736143d3
     return obs
 
 
