--- conflicted
+++ resolved
@@ -391,12 +391,7 @@
                 (UPS) systems for polar regions. Selecting `crs="spice"` uses
                 SPICE to compute footprints.
         method (str): The method for computing ground track: `"point"` buffers
-<<<<<<< HEAD
                 individual points and `"line"` buffers a line of points.
-=======
-                individual points while `"line"` buffers a line of points.
->>>>>>> 35a3282b
-
     Returns:
         GeoDataFrame: The data frame of aggregated ground track results.
     """
@@ -500,12 +495,6 @@
         track.geometry = polygons
         if mask is not None:
             track = gpd.clip(track, mask).reset_index(drop=True)
-<<<<<<< HEAD
-        return track
-
-    raise ValueError("Invalid method: " + str(method))
-=======
         if dissolve_orbits:
             track = track.dissolve()
-        return track
->>>>>>> 35a3282b
+        return track